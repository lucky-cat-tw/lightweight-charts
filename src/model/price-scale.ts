--- conflicted
+++ resolved
@@ -27,11 +27,7 @@
 	toPercentRange,
 } from './price-scale-conversions';
 import { PriceTickMarkBuilder } from './price-tick-mark-builder';
-<<<<<<< HEAD
-=======
 import { RangeImpl } from './range-impl';
-import { Series } from './series';
->>>>>>> 002aedb4
 import { sortSources } from './sort-sources';
 import { SeriesItemsIndexesRange, TimePointIndex } from './time-data';
 
