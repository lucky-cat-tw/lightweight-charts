import { DeepPartial } from '../helpers/strict-type-checks';

import { ChartOptions } from '../model/chart-model';
import { Point } from '../model/point';
import {
	AreaSeriesPartialOptions,
	BarSeriesPartialOptions,
	CandlestickSeriesPartialOptions,
	HistogramSeriesPartialOptions,
	LineSeriesPartialOptions,
	SeriesType,
} from '../model/series-options';
import { BusinessDay, UTCTimestamp } from '../model/time-data';

import { IPriceScaleApi } from './iprice-scale-api';
import { ISeriesApi } from './iseries-api';
import { ITimeScaleApi, TimeRange } from './itime-scale-api';

export interface MouseEventParams {
	time?: UTCTimestamp | BusinessDay;
	point?: Point;
	seriesPrices: Map<ISeriesApi<SeriesType>, number>;
}

export type MouseEventHandler = (param: MouseEventParams) => void;
export type TimeRangeChangeEventHandler = (timeRange: TimeRange | null) => void;

 /*
 * The main interface of a single chart
 */
export interface IChartApi {
	/**
	 * Removes the chart object including all DOM elements. This is an irreversible operation, you cannot do anything with the chart after removing it.
	 */
	remove(): void;

	/**
	 * Sets fixed size of the chart. By default chart takes up 100% of its container
	 * @param height - target height of the chart
	 * @param width - target width of the chart
	 * @param forceRepaint - true to initiate resize immediately. One could need this to get screenshot immediately after resize
	 */
	resize(height: number, width: number, forceRepaint?: boolean): void;

	/**
	 * Creates an area series with specified parameters
	 * @param areaOptions - customization parameters of the series being created
	 * @returns an interface of the created series
	 */
	addAreaSeries(areaOptions?: AreaSeriesPartialOptions): ISeriesApi<'Area'>;

	/**
	 * Creates a bar series with specified parameters
	 * @param barOptions - customization parameters of the series being created
	 * @returns an interface of the created series
	 */
	addBarSeries(barOptions?: BarSeriesPartialOptions): ISeriesApi<'Bar'>;

	/**
	 * Creates a candlestick series with specified parameters
	 * @param candlestickOptions - customization parameters of the series being created
	 * @returns an interface of the created series
	 */
	addCandlestickSeries(candlestickOptions?: CandlestickSeriesPartialOptions): ISeriesApi<'Candlestick'>;

	/**
	 * Creates a histogram series with specified parameters
	 * @param histogramOptions - customization parameters of the series being created
	 * @returns an interface of the created series
	 */
	addHistogramSeries(histogramOptions?: HistogramSeriesPartialOptions): ISeriesApi<'Histogram'>;

	/**
	 * Creates a line series with specified parameters
	 * @param lineOptions - customization parameters of the series being created
	 * @returns an interface of the created series
	 */
	addLineSeries(lineOptions?: LineSeriesPartialOptions): ISeriesApi<'Line'>;

	/**
	 * Removes a series of any type. This is an irreversible operation, you cannot do anything with the series after removing it
	 */
	removeSeries(seriesApi: ISeriesApi<SeriesType>): void;

	/*
	 * Adds a subscription to mouse click event
	 * @param handler - handler (function) to be called on mouse click
	 */
	subscribeClick(handler: MouseEventHandler): void;

	/**
	 * Removes mouse click subscription
	 * @param handler - previously subscribed handler
	 */
	unsubscribeClick(handler: MouseEventHandler): void;

	/**
	 * Adds a subscription to crosshair movement to receive notifications on crosshair movements
	 * @param handler - handler (function) to be called on crosshair move
	 */
	subscribeCrosshairMove(handler: MouseEventHandler): void;

	/**
	 * Removes a subscription on crosshair movement
	 * @param handler - previously subscribed handler
	 */
	unsubscribeCrosshairMove(handler: MouseEventHandler): void;

	/**
	 * Adds a subscription to visible range changes to receive notification about visible range of data changes
	 * @param handler - handler (function) to be called on changing visible data range
	 */
	subscribeVisibleTimeRangeChange(handler: TimeRangeChangeEventHandler): void;

	/**
	 * Removes a subscription to visible range changes
	 * @param handler - previously subscribed handler
	 */
	unsubscribeVisibleTimeRangeChange(handler: TimeRangeChangeEventHandler): void;

	/**
	 * Returns API to manipulate the price scale
	 * @returns - target API
	 */
	priceScale(): IPriceScaleApi;

	/**
	 * Returns API to manipulate the time scale
	 * @returns - target API
	 */
	timeScale(): ITimeScaleApi;

	/**
	 * Applies new options to the chart
	 * @param options - any subset of chart options
	 */
	applyOptions(options: DeepPartial<ChartOptions>): void;

	/**
	 * Returns currently applied options
	 * @returns - full set of currently applied options, including defaults
	 */
	options(): Readonly<ChartOptions>;
<<<<<<< HEAD

	/**
	 * Removes branding text from the chart.
	 * Please read the description of this method in the documentation to learn more about the conditions of branding removal.
	 */
	disableBranding(): void;

	/**
	 * Make a screenshot of the chart with all the elements excluding crosshair.
	 * @returns a canvas with the chart drawn on
	 */
	takeScreenshot(): HTMLCanvasElement;
=======
>>>>>>> 939799a2
}<|MERGE_RESOLUTION|>--- conflicted
+++ resolved
@@ -141,19 +141,10 @@
 	 * @returns - full set of currently applied options, including defaults
 	 */
 	options(): Readonly<ChartOptions>;
-<<<<<<< HEAD
-
-	/**
-	 * Removes branding text from the chart.
-	 * Please read the description of this method in the documentation to learn more about the conditions of branding removal.
-	 */
-	disableBranding(): void;
 
 	/**
 	 * Make a screenshot of the chart with all the elements excluding crosshair.
 	 * @returns a canvas with the chart drawn on
 	 */
 	takeScreenshot(): HTMLCanvasElement;
-=======
->>>>>>> 939799a2
 }