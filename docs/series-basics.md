# Series basics

Each series has a set of common properties and methods regardless of its type.

For example, to create any type of series you can pass the `title` parameter to set series title.

These "common" parameters and API are described here. If you want to see an API for a specific type of series - see relevant doc page.

## Creating a series

To create any type of series you need to call the `chart.add<type>Series` method where `<type>` is a type of series you want to add to the chart.

For example:

- to create line series:

    ```javascript
    const lineSeries = chart.addLineSeries();
    ```

- to create area series:

    ```javascript
    const areaSeries = chart.addAreaSeries();
    ```

- to create bar series:

    ```javascript
    const barSeries = chart.addBarSeries();
    ```

## Parameters

When you create the series you can specify parameters of series you want to change.

Here are common parameters for every series:

|Name|Type|Default|Description|
|-|----|-------|-|
|`overlay`|`boolean`|`false`|Whether or not series should be an overlay|
|`title`|`string`|`''`|You can name series when adding it to a chart. This name will be displayed on the label next to the last value label|
|`scaleMargins`|`{ top, bottom }`|`undefined`|[Margins](#scale-margins) of the _overlay_ series|

Example:

```javascript
const lineSeries = chart.addLineSeries({
    overlay: true,
    title: 'Series title example',
    scaleMargins: {
        top: 0.1,
        bottom: 0.3,
    },
});
```

### Overlay

When adding any series to a chart, you can specify if you want target series to be attached to a price axis. By default, series are attached to a price axis.
This means one can scale the series with price axis. Note that price axis visible range depends on series values.
In contrast, overlay series just draws itself on a chart independent from the price axis.

```javascript
const lineSeries = chart.addLineSeries({
    overlay: true,
});
```

### Title

When adding any series to a chart, you can name it by adding a string to the `title` property.
This name will be displayed on the label next to the last value label.

```javascript
const lineSeries = chart.addLineSeries({
    title: 'Series title example',
});
```

### Scale margins

Typically, we do not want series to be drawn too close to a chart border. It needs to have some margins on the top and bottom.

By default, the library keeps an empty space below the data (10%) and above the data (20%).

These values could be adjusted for visible axis using chart options.  However, you can also define them for overlay series.

The margins is an object with the following properties:

- `top`
- `bottom`

Each value of an object is a number between 0 (0%) and 1 (100%).

```javascript
const lineSeries = chart.addLineSeries({
    overlay: true,
    scaleMargins: {
        top: 0.6,
        bottom: 0.05,
    },
});
```

The code above places series at the bottom of a chart.

You can change margins using `ChartApi.applyOptions` for the visible axis:

```javascript
chart.applyOptions({
    priceScale: {
        scaleMargins: {
            top: 0.6,
            bottom: 0.05,
        },
    },
});
```

## Removing series

Any series could be removed with

```javascript
chart.removeSeries(series);
```

where `series` is an instance of any series type.

## Data

Every series has its own data type. Please refer to series page to determine what type of data the series uses.

## Methods

### options

Returns the full set of currently applied options, including defaults.

### applyOptions

This method is used to apply new options to series.

You can set options initially when you create series or use the `applyOptions` method of the series to change the existing options.

Note that you can only pass options you want to change.

Each series type has its own options. However, there are options that are common for all types of series.

#### Price line

The price line is a horizontal line drawn on the last price value level.

By default, its color is set by the last bar color (or by line color on Line and Area charts).

You can set the width, style and color of this line or disable it using the following options:

|Name|Type|Default|Description|
|----|----|-------|-|
|`priceLineVisible`|`boolean`|`true`|If true, a series' price line is displayed on a chart|
|`priceLineWidth`|`number`|`1`|Price line's width in pixels|
|`priceLineColor`|`string`|`''`|Price line's color|
|`priceLineStyle`|[LineStyle](./constants.md#linestyle)|`LineStyle.Dotted`|Price line's style|

Example:

```javascript
series.applyOptions({
    priceLineVisible: false,
    priceLineWidth: 2,
    priceLineColor: '#4682B4',
    priceLineStyle: 3,
});
```

#### Price labels

By default, the last visible data point price value is shown at relevant level of the price scale as a label.
There is an option to hide it as well.

|Name|Type|Default|Description|
|----|----|-------|-|
|`lastValueVisible`|`boolean`|`true`|If true, a label with the current price value is displayed on the price scale|

Example:

```javascript
series.applyOptions({
    lastValueVisible: false,
});
```

#### Base line

The base line is a horizontal line drawn at the zero-level in `percentage` and `indexedTo100` modes.
You can set the width, style and color of this line or disable it using the following options:

|Name|Type|Default|Description|
|----|----|-------|-|
|`baseLineVisible`|`boolean`|`true`|If true, a series' base line is displayed on a chart|
|`baseLineWidth`|`number`|`1`|Base line's width in pixels|
|`baseLineColor`|`string`|`'#B2B5BE'`|Base line's color|
|`baseLineStyle`|[LineStyle](./constants.md#linestyle)|`LineStyle.Solid`|Base line's style|

Example:

```javascript
series.applyOptions({
    baseLineVisible: true,
    baseLineColor: '#ff0000',
    baseLineWidth: 3,
    baseLineStyle: 1,
});
```

#### Price format

Four price formats are provided for displaying on the price scale:

- `price` format, which is set by default, displays absolute price value as it is
- `volume` format reduces number of digits of values over 1000, replacing zeros by letters. For example, '1000' absolute price value is shown as '1K' in a volume format.
- `percent` format replaces absolute values with their percentage change.
- `custom` format uses a user-defined function for price formatting that could be used in some specific cases, that are not covered by standard formatters

The following options are available for setting the price format displayed by any type of series:

|Name|Type|Default|Description|
|----|----|-------|-|
|`type`|`price` &#124; `volume` &#124; `percent` &#124; `custom` |`price`|Sets a type of price displayed by series|
|`precision`|`number`|`2`|Specifies a number of decimal places used for price value display|
|`minMove`|`number`|`0.01`|Sets the minimum possible step size for price value movement|
|`formatter`|`function` &#124; `undefined`|`undefined`|Sets a formatting function that is used when the `type` is `custom`|

Examples:

```javascript
series.applyOptions({
    priceFormat: {
        type: 'volume',
        precision: 3,
        minMove: 0.05,
    },
});
```

```javascript
series.applyOptions({
    priceFormat: {
        type: 'custom',
        minMove: 0.02,
        formatter: function(price) {
            return '$' + price.toFixed(2);
        },
    }
});
```

### setData

Allows to set/replace all existing data with new one.

An array of items is expected.

Examples:

```javascript
lineSeries.setData([
    { time: '2018-12-12', value: 24.11 },
    { time: '2018-12-13', value: 31.74 },
]);
```

```javascript
barSeries.setData([
    { time: '2018-12-19', open: 141.77, high: 170.39, low: 120.25, close: 145.72 },
    { time: '2018-12-20', open: 145.72, high: 147.99, low: 100.11, close: 108.19 },
]);
```

### update

Adds new data item to the existing set (or updates the latest item if times of the passed/latest items are equal).

A single data item is expected.

Examples:

```javascript
lineSeries.update({
    time: '2018-12-12',
    value: 24.11,
});
```

```javascript
barSeries.update({
    time: '2018-12-19',
    open: 141.77,
    high: 170.39,
    low: 120.25,
    close: 145.72,
});
```

### setMarkers

Allows to set/replace all existing series markers with new ones.

An array of items is expected. Each item should contain the following fields:

- `time` ([Time](./time.md)) - item time
- `position` (`aboveBar` &#124; `belowBar` &#124; `inBar`) - item position
- `shape` (`circle` &#124; `square` &#124; `arrowUp` &#124; `arrowDown`) - item marker type
- `color` (`string`) - item color
- `id` (`string` &#124; `undefined`) - item id, will be passed to click/crosshair move handlers

Example:

```javascript
series.setMarkers([
    {
        time: '2019-04-09',
        position: 'aboveBar',
        color: 'black',
        shape: 'arrowDown',
    },
    {
        time: '2019-05-31',
        position: 'belowBar',
        color: 'red',
        shape: 'arrowUp',
        id: 'id3',
    },
    {
        time: '2019-05-31',
        position: 'belowBar',
        color: 'orange',
        shape: 'arrowUp',
        id: 'id4',
    },
]);

chart.subscribeCrosshairMove(function(param) {
    console.log(param.hoveredMarkerId);
});

chart.subscribeClick(function(param) {
    console.log(param.hoveredMarkerId);
});
```

<<<<<<< HEAD
## Taking screenshot

A screenshot of the whole chart could be taken with the call

```javascript
var screenshot = chart.takeScreenshot();
```

The function returns a `canvas` element with the chart drawn on it. `toDataURL()`, `toBlob()` or any other function of the result object could be used.
=======
## Coordinates and prices converting

Each series has an associated price scale object. If the series has been created as overlay,
it has an invisible price scale to convert prices to coordinates and coordinates to prices.
There are two functions to access this price scale implicitly.

### priceToCoordinate

This function accepts price value and returns corresponding coordinate or `null`.

```javascript
const coordinate = series.priceToCoordinate(100.5);
```

### coordinateToPrice

This function accepts coordinate and returns corresponding price value or `null`.

```javascript
const price = series.coordinateToPrice(324);
```
>>>>>>> 7a8d9527

## Next reading

- [Area series](./area-series.md)
- [Bar series](./bar-series.md)
- [Candlestick series](./candlestick-series.md)
- [Histogram series](./histogram-series.md)
- [Line series](./line-series.md)
- [Customization](./customization.md)<|MERGE_RESOLUTION|>--- conflicted
+++ resolved
@@ -350,7 +350,6 @@
 });
 ```
 
-<<<<<<< HEAD
 ## Taking screenshot
 
 A screenshot of the whole chart could be taken with the call
@@ -360,7 +359,7 @@
 ```
 
 The function returns a `canvas` element with the chart drawn on it. `toDataURL()`, `toBlob()` or any other function of the result object could be used.
-=======
+
 ## Coordinates and prices converting
 
 Each series has an associated price scale object. If the series has been created as overlay,
@@ -382,7 +381,6 @@
 ```javascript
 const price = series.coordinateToPrice(324);
 ```
->>>>>>> 7a8d9527
 
 ## Next reading
 
